--- conflicted
+++ resolved
@@ -13,17 +13,11 @@
   <name>Jetty :: Infinispan</name>
 
   <properties>
-<<<<<<< HEAD
-    <infinispan.version>9.1.0.Final</infinispan.version>
-    <infinispan7.version>7.1.1.Final</infinispan7.version>
-=======
     <bundle-symbolic-name>${project.groupId}.infinispan</bundle-symbolic-name>
     <infinispan.version>9.1.0.Final</infinispan.version>
->>>>>>> 2a8b4c4c
   </properties>
   <modules>
     <module>infinispan-common</module>
-    <module>infinispan-7</module>
     <module>infinispan-embedded</module>
     <module>infinispan-remote</module>
     <module>infinispan-embedded-query</module>
