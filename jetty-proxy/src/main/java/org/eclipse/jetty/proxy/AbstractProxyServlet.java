//
//  ========================================================================
//  Copyright (c) 1995-2015 Mort Bay Consulting Pty. Ltd.
//  ------------------------------------------------------------------------
//  All rights reserved. This program and the accompanying materials
//  are made available under the terms of the Eclipse Public License v1.0
//  and Apache License v2.0 which accompanies this distribution.
//
//      The Eclipse Public License is available at
//      http://www.eclipse.org/legal/epl-v10.html
//
//      The Apache License v2.0 is available at
//      http://www.opensource.org/licenses/apache2.0.php
//
//  You may elect to redistribute this code under either of these licenses.
//  ========================================================================
//

package org.eclipse.jetty.proxy;

<<<<<<< HEAD
=======
import java.io.IOException;
import java.net.InetAddress;
import java.net.URI;
import java.net.UnknownHostException;
import java.util.Collections;
import java.util.Enumeration;
import java.util.HashSet;
import java.util.Iterator;
import java.util.Locale;
import java.util.Set;
import java.util.concurrent.Executor;
import java.util.concurrent.TimeoutException;

import javax.servlet.AsyncContext;
import javax.servlet.ServletConfig;
import javax.servlet.ServletContext;
import javax.servlet.ServletException;
import javax.servlet.UnavailableException;
import javax.servlet.http.HttpServlet;
import javax.servlet.http.HttpServletRequest;
import javax.servlet.http.HttpServletResponse;

>>>>>>> 9306477f
import org.eclipse.jetty.client.HttpClient;
import org.eclipse.jetty.client.api.Request;
import org.eclipse.jetty.client.api.Response;
import org.eclipse.jetty.http.HttpField;
import org.eclipse.jetty.http.HttpHeader;
import org.eclipse.jetty.http.HttpHeaderValue;
import org.eclipse.jetty.util.HttpCookieStore;
import org.eclipse.jetty.util.log.Log;
import org.eclipse.jetty.util.log.Logger;
import org.eclipse.jetty.util.thread.QueuedThreadPool;

<<<<<<< HEAD
import javax.servlet.AsyncContext;
import javax.servlet.ServletConfig;
import javax.servlet.ServletException;
import javax.servlet.UnavailableException;
import javax.servlet.http.HttpServlet;
import javax.servlet.http.HttpServletRequest;
import javax.servlet.http.HttpServletResponse;
import java.io.IOException;
import java.net.InetAddress;
import java.net.URI;
import java.net.UnknownHostException;
import java.util.*;
import java.util.concurrent.Executor;
import java.util.concurrent.TimeoutException;

=======
/**
 * <p>Abstract base class for proxy servlets.</p>
 * <p>Forwards requests to another server either as a standard web reverse
 * proxy or as a transparent reverse proxy (as defined by RFC 7230).</p>
 * <p>To facilitate JMX monitoring, the {@link HttpClient} instance is set
 * as ServletContext attribute, prefixed with this servlet's name and
 * exposed by the mechanism provided by
 * {@link ServletContext#setAttribute(String, Object)}.</p>
 * <p>The following init parameters may be used to configure the servlet:</p>
 * <ul>
 * <li>preserveHost - the host header specified by the client is forwarded to the server</li>
 * <li>hostHeader - forces the host header to a particular value</li>
 * <li>viaHost - the name to use in the Via header: Via: http/1.1 &lt;viaHost&gt;</li>
 * <li>whiteList - comma-separated list of allowed proxy hosts</li>
 * <li>blackList - comma-separated list of forbidden proxy hosts</li>
 * </ul>
 * <p>In addition, see {@link #createHttpClient()} for init parameters
 * used to configure the {@link HttpClient} instance.</p>
 * <p>NOTE: By default the Host header sent to the server by this proxy
 * servlet is the server's host name. However, this breaks redirects.
 * Set {@code preserveHost} to {@code true} to make redirects working,
 * although this may break server's virtual host selection.</p>
 * <p>The default behavior of not preserving the Host header mimics
 * the default behavior of Apache httpd and Nginx, which both have
 * a way to be configured to preserve the Host header.</p>
 */
>>>>>>> 9306477f
public abstract class AbstractProxyServlet extends HttpServlet
{
    protected static final Set<String> HOP_HEADERS;
    static
    {
        Set<String> hopHeaders = new HashSet<>();
        hopHeaders.add("connection");
        hopHeaders.add("keep-alive");
        hopHeaders.add("proxy-authorization");
        hopHeaders.add("proxy-authenticate");
        hopHeaders.add("proxy-connection");
        hopHeaders.add("transfer-encoding");
        hopHeaders.add("te");
        hopHeaders.add("trailer");
        hopHeaders.add("upgrade");
        HOP_HEADERS = Collections.unmodifiableSet(hopHeaders);
    }

    private final Set<String> _whiteList = new HashSet<>();
    private final Set<String> _blackList = new HashSet<>();
    protected Logger _log;
    private boolean _preserveHost;
    private String _hostHeader;
    private String _viaHost;
    private HttpClient _client;
    private long _timeout;

    @Override
    public void init() throws ServletException
    {
        _log = createLogger();

        ServletConfig config = getServletConfig();

        _preserveHost = Boolean.parseBoolean(config.getInitParameter("preserveHost"));

        _hostHeader = config.getInitParameter("hostHeader");

        _viaHost = config.getInitParameter("viaHost");
        if (_viaHost == null)
            _viaHost = viaHost();

        try
        {
            _client = createHttpClient();

            // Put the HttpClient in the context to leverage ContextHandler.MANAGED_ATTRIBUTES
            getServletContext().setAttribute(config.getServletName() + ".HttpClient", _client);

            String whiteList = config.getInitParameter("whiteList");
            if (whiteList != null)
                getWhiteListHosts().addAll(parseList(whiteList));

            String blackList = config.getInitParameter("blackList");
            if (blackList != null)
                getBlackListHosts().addAll(parseList(blackList));
        }
        catch (Exception e)
        {
            throw new ServletException(e);
        }
    }

    @Override
    public void destroy()
    {
        try
        {
            _client.stop();
        }
        catch (Exception x)
        {
            if (_log.isDebugEnabled())
                _log.debug(x);
        }
    }

    public String getHostHeader()
    {
        return _hostHeader;
    }

    public String getViaHost()
    {
        return _viaHost;
    }

    private static String viaHost()
    {
        try
        {
            return InetAddress.getLocalHost().getHostName();
        }
        catch (UnknownHostException x)
        {
            return "localhost";
        }
    }

    public long getTimeout()
    {
        return _timeout;
    }

    public void setTimeout(long timeout)
    {
        this._timeout = timeout;
    }

    public Set<String> getWhiteListHosts()
    {
        return _whiteList;
    }

    public Set<String> getBlackListHosts()
    {
        return _blackList;
    }

    /**
     * @return a logger instance with a name derived from this servlet's name.
     */
    protected Logger createLogger()
    {
        String servletName = getServletConfig().getServletName();
        servletName = servletName.replace('-', '.');
        if ((getClass().getPackage() != null) && !servletName.startsWith(getClass().getPackage().getName()))
        {
            servletName = getClass().getName() + "." + servletName;
        }
        return Log.getLogger(servletName);
    }

    /**
<<<<<<< HEAD
     * Creates a {@link HttpClient} instance, configured with init parameters of this servlet.
     * <p>
     * The init parameters used to configure the {@link HttpClient} instance are:
=======
     * <p>Creates a {@link HttpClient} instance, configured with init parameters of this servlet.</p>
     * <p>The init parameters used to configure the {@link HttpClient} instance are:</p>
>>>>>>> 9306477f
     * <table>
     * <caption>Init Parameters</caption>
     * <thead>
     * <tr>
     * <th>init-param</th>
     * <th>default</th>
     * <th>description</th>
     * </tr>
     * </thead>
     * <tbody>
     * <tr>
     * <td>maxThreads</td>
     * <td>256</td>
     * <td>The max number of threads of HttpClient's Executor.  If not set, or set to the value of "-", then the
     * Jetty server thread pool will be used.</td>
     * </tr>
     * <tr>
     * <td>maxConnections</td>
     * <td>32768</td>
     * <td>The max number of connections per destination, see {@link HttpClient#setMaxConnectionsPerDestination(int)}</td>
     * </tr>
     * <tr>
     * <td>idleTimeout</td>
     * <td>30000</td>
     * <td>The idle timeout in milliseconds, see {@link HttpClient#setIdleTimeout(long)}</td>
     * </tr>
     * <tr>
     * <td>timeout</td>
     * <td>60000</td>
     * <td>The total timeout in milliseconds, see {@link Request#timeout(long, java.util.concurrent.TimeUnit)}</td>
     * </tr>
     * <tr>
     * <td>requestBufferSize</td>
     * <td>HttpClient's default</td>
     * <td>The request buffer size, see {@link HttpClient#setRequestBufferSize(int)}</td>
     * </tr>
     * <tr>
     * <td>responseBufferSize</td>
     * <td>HttpClient's default</td>
     * <td>The response buffer size, see {@link HttpClient#setResponseBufferSize(int)}</td>
     * </tr>
     * </tbody>
     * </table>
     *
     * @return a {@link HttpClient} configured from the {@link #getServletConfig() servlet configuration}
     * @throws ServletException if the {@link HttpClient} cannot be created
     */
    protected HttpClient createHttpClient() throws ServletException
    {
        ServletConfig config = getServletConfig();

        HttpClient client = newHttpClient();

        // Redirects must be proxied as is, not followed.
        client.setFollowRedirects(false);

        // Must not store cookies, otherwise cookies of different clients will mix.
        client.setCookieStore(new HttpCookieStore.Empty());

        Executor executor;
        String value = config.getInitParameter("maxThreads");
        if (value == null || "-".equals(value))
        {
            executor = (Executor)getServletContext().getAttribute("org.eclipse.jetty.server.Executor");
            if (executor==null)
                throw new IllegalStateException("No server executor for proxy");
        }
        else
        {
            QueuedThreadPool qtp= new QueuedThreadPool(Integer.parseInt(value));
            String servletName = config.getServletName();
            int dot = servletName.lastIndexOf('.');
            if (dot >= 0)
                servletName = servletName.substring(dot + 1);
            qtp.setName(servletName);
            executor=qtp;
        }

        client.setExecutor(executor);

        value = config.getInitParameter("maxConnections");
        if (value == null)
            value = "256";
        client.setMaxConnectionsPerDestination(Integer.parseInt(value));

        value = config.getInitParameter("idleTimeout");
        if (value == null)
            value = "30000";
        client.setIdleTimeout(Long.parseLong(value));

        value = config.getInitParameter("timeout");
        if (value == null)
            value = "60000";
        _timeout = Long.parseLong(value);

        value = config.getInitParameter("requestBufferSize");
        if (value != null)
            client.setRequestBufferSize(Integer.parseInt(value));

        value = config.getInitParameter("responseBufferSize");
        if (value != null)
            client.setResponseBufferSize(Integer.parseInt(value));

        try
        {
            client.start();

            // Content must not be decoded, otherwise the client gets confused.
            client.getContentDecoderFactories().clear();

            // No protocol handlers, pass everything to the client.
            client.getProtocolHandlers().clear();

            return client;
        }
        catch (Exception x)
        {
            throw new ServletException(x);
        }
    }

    /**
     * @return a new HttpClient instance
     */
    protected HttpClient newHttpClient()
    {
        return new HttpClient();
    }

    protected HttpClient getHttpClient()
    {
        return _client;
    }

    private Set<String> parseList(String list)
    {
        Set<String> result = new HashSet<>();
        String[] hosts = list.split(",");
        for (String host : hosts)
        {
            host = host.trim();
            if (host.length() == 0)
                continue;
            result.add(host);
        }
        return result;
    }

    /**
     * Checks the given {@code host} and {@code port} against whitelist and blacklist.
     *
     * @param host the host to check
     * @param port the port to check
     * @return true if it is allowed to be proxy to the given host and port
     */
    public boolean validateDestination(String host, int port)
    {
        String hostPort = host + ":" + port;
        if (!_whiteList.isEmpty())
        {
            if (!_whiteList.contains(hostPort))
            {
                if (_log.isDebugEnabled())
                    _log.debug("Host {}:{} not whitelisted", host, port);
                return false;
            }
        }
        if (!_blackList.isEmpty())
        {
            if (_blackList.contains(hostPort))
            {
                if (_log.isDebugEnabled())
                    _log.debug("Host {}:{} blacklisted", host, port);
                return false;
            }
        }
        return true;
    }

    protected String rewriteTarget(HttpServletRequest clientRequest)
    {
        if (!validateDestination(clientRequest.getServerName(), clientRequest.getServerPort()))
            return null;

        StringBuffer target = clientRequest.getRequestURL();
        String query = clientRequest.getQueryString();
        if (query != null)
            target.append("?").append(query);
        return target.toString();
    }

    /**
     * <p>Callback method invoked when the URI rewrite performed
     * in {@link #rewriteTarget(HttpServletRequest)} returns null
     * indicating that no rewrite can be performed.</p>
     * <p>It is possible to use blocking API in this method,
     * like {@link HttpServletResponse#sendError(int)}.</p>
     *
     * @param clientRequest the client request
     * @param clientResponse the client response
     */
    protected void onProxyRewriteFailed(HttpServletRequest clientRequest, HttpServletResponse clientResponse)
    {
        clientResponse.setStatus(HttpServletResponse.SC_FORBIDDEN);
    }

    protected boolean hasContent(HttpServletRequest clientRequest)
    {
        return clientRequest.getContentLength() > 0 ||
                clientRequest.getContentType() != null ||
                clientRequest.getHeader(HttpHeader.TRANSFER_ENCODING.asString()) != null;
    }

    protected void copyRequestHeaders(HttpServletRequest clientRequest, Request proxyRequest)
    {
        // First clear possibly existing headers, as we are going to copy those from the client request.
        proxyRequest.getHeaders().clear();

        Set<String> headersToRemove = findConnectionHeaders(clientRequest);

        for (Enumeration<String> headerNames = clientRequest.getHeaderNames(); headerNames.hasMoreElements();)
        {
            String headerName = headerNames.nextElement();
            String lowerHeaderName = headerName.toLowerCase(Locale.ENGLISH);

            if (HttpHeader.HOST.is(headerName) && !_preserveHost)
                continue;

            // Remove hop-by-hop headers.
            if (HOP_HEADERS.contains(lowerHeaderName))
                continue;
            if (headersToRemove != null && headersToRemove.contains(lowerHeaderName))
                continue;

            for (Enumeration<String> headerValues = clientRequest.getHeaders(headerName); headerValues.hasMoreElements();)
            {
                String headerValue = headerValues.nextElement();
                if (headerValue != null)
                    proxyRequest.header(headerName, headerValue);
            }
        }

        // Force the Host header if configured
        if (_hostHeader != null)
            proxyRequest.header(HttpHeader.HOST, _hostHeader);
    }

    protected Set<String> findConnectionHeaders(HttpServletRequest clientRequest)
    {
        // Any header listed by the Connection header must be removed:
        // http://tools.ietf.org/html/rfc7230#section-6.1.
        Set<String> hopHeaders = null;
        Enumeration<String> connectionHeaders = clientRequest.getHeaders(HttpHeader.CONNECTION.asString());
        while (connectionHeaders.hasMoreElements())
        {
            String value = connectionHeaders.nextElement();
            String[] values = value.split(",");
            for (String name : values)
            {
                name = name.trim().toLowerCase(Locale.ENGLISH);
                if (hopHeaders == null)
                    hopHeaders = new HashSet<>();
                hopHeaders.add(name);
            }
        }
        return hopHeaders;
    }

    protected void addProxyHeaders(HttpServletRequest clientRequest, Request proxyRequest)
    {
        addViaHeader(proxyRequest);
        addXForwardedHeaders(clientRequest, proxyRequest);
    }

    protected void addViaHeader(Request proxyRequest)
    {
        proxyRequest.header(HttpHeader.VIA, "http/1.1 " + getViaHost());
    }

    protected void addXForwardedHeaders(HttpServletRequest clientRequest, Request proxyRequest)
    {
        proxyRequest.header(HttpHeader.X_FORWARDED_FOR, clientRequest.getRemoteAddr());
        proxyRequest.header(HttpHeader.X_FORWARDED_PROTO, clientRequest.getScheme());
        proxyRequest.header(HttpHeader.X_FORWARDED_HOST, clientRequest.getHeader(HttpHeader.HOST.asString()));
        proxyRequest.header(HttpHeader.X_FORWARDED_SERVER, clientRequest.getLocalName());
    }

    protected void sendProxyRequest(HttpServletRequest clientRequest, HttpServletResponse proxyResponse, Request proxyRequest)
    {
        if (_log.isDebugEnabled())
        {
            StringBuilder builder = new StringBuilder(clientRequest.getMethod());
            builder.append(" ").append(clientRequest.getRequestURI());
            String query = clientRequest.getQueryString();
            if (query != null)
                builder.append("?").append(query);
            builder.append(" ").append(clientRequest.getProtocol()).append(System.lineSeparator());
            for (Enumeration<String> headerNames = clientRequest.getHeaderNames(); headerNames.hasMoreElements();)
            {
                String headerName = headerNames.nextElement();
                builder.append(headerName).append(": ");
                for (Enumeration<String> headerValues = clientRequest.getHeaders(headerName); headerValues.hasMoreElements();)
                {
                    String headerValue = headerValues.nextElement();
                    if (headerValue != null)
                        builder.append(headerValue);
                    if (headerValues.hasMoreElements())
                        builder.append(",");
                }
                builder.append(System.lineSeparator());
            }
            builder.append(System.lineSeparator());

            _log.debug("{} proxying to upstream:{}{}{}{}",
                    getRequestId(clientRequest),
                    System.lineSeparator(),
                    builder,
                    proxyRequest,
                    System.lineSeparator(),
                    proxyRequest.getHeaders().toString().trim());
        }

        proxyRequest.send(newProxyResponseListener(clientRequest, proxyResponse));
    }

    protected abstract Response.CompleteListener newProxyResponseListener(HttpServletRequest clientRequest, HttpServletResponse proxyResponse);

    protected void onClientRequestFailure(HttpServletRequest clientRequest, Request proxyRequest, HttpServletResponse proxyResponse, Throwable failure)
    {
        boolean aborted = proxyRequest.abort(failure);
        if (!aborted)
        {
            proxyResponse.setStatus(500);
            clientRequest.getAsyncContext().complete();
        }
    }

    protected void onServerResponseHeaders(HttpServletRequest clientRequest, HttpServletResponse proxyResponse, Response serverResponse)
    {
        for (HttpField field : serverResponse.getHeaders())
        {
            String headerName = field.getName();
            String lowerHeaderName = headerName.toLowerCase(Locale.ENGLISH);
            if (HOP_HEADERS.contains(lowerHeaderName))
                continue;

            String newHeaderValue = filterServerResponseHeader(clientRequest, serverResponse, headerName, field.getValue());
            if (newHeaderValue == null || newHeaderValue.trim().length() == 0)
                continue;

            proxyResponse.addHeader(headerName, newHeaderValue);
        }

        if (_log.isDebugEnabled())
        {
            StringBuilder builder = new StringBuilder(System.lineSeparator());
            builder.append(clientRequest.getProtocol()).append(" ").append(proxyResponse.getStatus())
                    .append(" ").append(serverResponse.getReason()).append(System.lineSeparator());
            for (String headerName : proxyResponse.getHeaderNames())
            {
                builder.append(headerName).append(": ");
                for (Iterator<String> headerValues = proxyResponse.getHeaders(headerName).iterator(); headerValues.hasNext(); )
                {
                    String headerValue = headerValues.next();
                    if (headerValue != null)
                        builder.append(headerValue);
                    if (headerValues.hasNext())
                        builder.append(",");
                }
                builder.append(System.lineSeparator());
            }
            _log.debug("{} proxying to downstream:{}{}{}{}{}",
                    getRequestId(clientRequest),
                    System.lineSeparator(),
                    serverResponse,
                    System.lineSeparator(),
                    serverResponse.getHeaders().toString().trim(),
                    System.lineSeparator(),
                    builder);
        }
    }

    protected String filterServerResponseHeader(HttpServletRequest clientRequest, Response serverResponse, String headerName, String headerValue)
    {
        return headerValue;
    }

    protected void onProxyResponseSuccess(HttpServletRequest clientRequest, HttpServletResponse proxyResponse, Response serverResponse)
    {
        if (_log.isDebugEnabled())
            _log.debug("{} proxying successful", getRequestId(clientRequest));

        AsyncContext asyncContext = clientRequest.getAsyncContext();
        asyncContext.complete();
    }

    protected void onProxyResponseFailure(HttpServletRequest clientRequest, HttpServletResponse proxyResponse, Response serverResponse, Throwable failure)
    {
        if (_log.isDebugEnabled())
            _log.debug(getRequestId(clientRequest) + " proxying failed", failure);

        if (proxyResponse.isCommitted())
        {
            try
            {
                // Use Jetty specific behavior to close connection.
                proxyResponse.sendError(-1);
                AsyncContext asyncContext = clientRequest.getAsyncContext();
                asyncContext.complete();
            }
            catch (IOException x)
            {
                if (_log.isDebugEnabled())
                    _log.debug(getRequestId(clientRequest) + " could not close the connection", failure);
            }
        }
        else
        {
            proxyResponse.resetBuffer();
            if (failure instanceof TimeoutException)
                proxyResponse.setStatus(HttpServletResponse.SC_GATEWAY_TIMEOUT);
            else
                proxyResponse.setStatus(HttpServletResponse.SC_BAD_GATEWAY);
            proxyResponse.setHeader(HttpHeader.CONNECTION.asString(), HttpHeaderValue.CLOSE.asString());
            AsyncContext asyncContext = clientRequest.getAsyncContext();
            asyncContext.complete();
        }
    }

    protected int getRequestId(HttpServletRequest clientRequest)
    {
        return System.identityHashCode(clientRequest);
    }

    /**
     * <p>Utility class that implement transparent proxy functionalities.</p>
     * <p>Configuration parameters:</p>
     * <ul>
     * <li>{@code proxyTo} - a mandatory URI like http://host:80/context to which the request is proxied.</li>
     * <li>{@code prefix} - an optional URI prefix that is stripped from the start of the forwarded URI.</li>
     * </ul>
     * <p>For example, if a request is received at "/foo/bar", the {@code proxyTo} parameter is
     * "http://host:80/context" and the {@code prefix} parameter is "/foo", then the request would
     * be proxied to "http://host:80/context/bar".
     */
    protected static class TransparentDelegate
    {
        private final ProxyServlet proxyServlet;
        private String _proxyTo;
        private String _prefix;

        protected TransparentDelegate(ProxyServlet proxyServlet)
        {
            this.proxyServlet = proxyServlet;
        }

        protected void init(ServletConfig config) throws ServletException
        {
            _proxyTo = config.getInitParameter("proxyTo");
            if (_proxyTo == null)
                throw new UnavailableException("Init parameter 'proxyTo' is required.");

            String prefix = config.getInitParameter("prefix");
            if (prefix != null)
            {
                if (!prefix.startsWith("/"))
                    throw new UnavailableException("Init parameter 'prefix' must start with a '/'.");
                _prefix = prefix;
            }

            // Adjust prefix value to account for context path
            String contextPath = config.getServletContext().getContextPath();
            _prefix = _prefix == null ? contextPath : (contextPath + _prefix);

            if (proxyServlet._log.isDebugEnabled())
                proxyServlet._log.debug(config.getServletName() + " @ " + _prefix + " to " + _proxyTo);
        }

        protected String rewriteTarget(HttpServletRequest request)
        {
            String path = request.getRequestURI();
            if (!path.startsWith(_prefix))
                return null;

            StringBuilder uri = new StringBuilder(_proxyTo);
            if (_proxyTo.endsWith("/"))
                uri.setLength(uri.length() - 1);
            String rest = path.substring(_prefix.length());
            if (!rest.startsWith("/"))
                uri.append("/");
            uri.append(rest);
            String query = request.getQueryString();
            if (query != null)
                uri.append("?").append(query);
            URI rewrittenURI = URI.create(uri.toString()).normalize();

            if (!proxyServlet.validateDestination(rewrittenURI.getHost(), rewrittenURI.getPort()))
                return null;

            return rewrittenURI.toString();
        }
    }
}<|MERGE_RESOLUTION|>--- conflicted
+++ resolved
@@ -18,8 +18,6 @@
 
 package org.eclipse.jetty.proxy;
 
-<<<<<<< HEAD
-=======
 import java.io.IOException;
 import java.net.InetAddress;
 import java.net.URI;
@@ -42,7 +40,6 @@
 import javax.servlet.http.HttpServletRequest;
 import javax.servlet.http.HttpServletResponse;
 
->>>>>>> 9306477f
 import org.eclipse.jetty.client.HttpClient;
 import org.eclipse.jetty.client.api.Request;
 import org.eclipse.jetty.client.api.Response;
@@ -54,23 +51,6 @@
 import org.eclipse.jetty.util.log.Logger;
 import org.eclipse.jetty.util.thread.QueuedThreadPool;
 
-<<<<<<< HEAD
-import javax.servlet.AsyncContext;
-import javax.servlet.ServletConfig;
-import javax.servlet.ServletException;
-import javax.servlet.UnavailableException;
-import javax.servlet.http.HttpServlet;
-import javax.servlet.http.HttpServletRequest;
-import javax.servlet.http.HttpServletResponse;
-import java.io.IOException;
-import java.net.InetAddress;
-import java.net.URI;
-import java.net.UnknownHostException;
-import java.util.*;
-import java.util.concurrent.Executor;
-import java.util.concurrent.TimeoutException;
-
-=======
 /**
  * <p>Abstract base class for proxy servlets.</p>
  * <p>Forwards requests to another server either as a standard web reverse
@@ -97,7 +77,6 @@
  * the default behavior of Apache httpd and Nginx, which both have
  * a way to be configured to preserve the Host header.</p>
  */
->>>>>>> 9306477f
 public abstract class AbstractProxyServlet extends HttpServlet
 {
     protected static final Set<String> HOP_HEADERS;
@@ -232,14 +211,8 @@
     }
 
     /**
-<<<<<<< HEAD
-     * Creates a {@link HttpClient} instance, configured with init parameters of this servlet.
-     * <p>
-     * The init parameters used to configure the {@link HttpClient} instance are:
-=======
      * <p>Creates a {@link HttpClient} instance, configured with init parameters of this servlet.</p>
      * <p>The init parameters used to configure the {@link HttpClient} instance are:</p>
->>>>>>> 9306477f
      * <table>
      * <caption>Init Parameters</caption>
      * <thead>
