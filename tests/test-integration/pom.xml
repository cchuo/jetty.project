<?xml version="1.0" encoding="UTF-8"?>
<!-- 
// ========================================================================
// Copyright (c) Webtide LLC
// 
// All rights reserved. This program and the accompanying materials
// are made available under the terms of the Eclipse Public License v1.0
// and Apache License v2.0 which accompanies this distribution.
//
// The Eclipse Public License is available at 
// http://www.eclipse.org/legal/epl-v10.html
//
// The Apache License v2.0 is available at
// http://www.apache.org/licenses/LICENSE-2.0.txt
//
// You may elect to redistribute this code under either of these licenses. 
// ========================================================================
 -->
<project xmlns="http://maven.apache.org/POM/4.0.0" xmlns:xsi="http://www.w3.org/2001/XMLSchema-instance" xsi:schemaLocation="http://maven.apache.org/POM/4.0.0 http://maven.apache.org/maven-v4_0_0.xsd">
  <parent>
    <groupId>org.eclipse.jetty.tests</groupId>
    <artifactId>tests-parent</artifactId>
    <version>9.0.0-SNAPSHOT</version>
  </parent>
  <modelVersion>4.0.0</modelVersion>
  <artifactId>test-integration</artifactId>
  <packaging>jar</packaging>
  <name>Jetty Tests :: Integrations</name>
  <properties>
    <test-wars-dir>${project.build.directory}/test-wars</test-wars-dir>
    <test-libs-dir>${project.build.directory}/test-libs</test-libs-dir>
    <test-dist-dir>${project.build.directory}/test-dist</test-dist-dir>
  </properties>
  <build>
    <plugins>
      <plugin>
        <groupId>org.apache.maven.plugins</groupId>
        <artifactId>maven-dependency-plugin</artifactId>
        <executions>
          <execution>
            <id>copy-wars-for-testing</id>
            <phase>process-test-resources</phase>
            <goals>
              <goal>copy-dependencies</goal>
            </goals>
            <configuration>
              <includeGroupId>org.eclipse.jetty.tests</includeGroupId>
              <includeScope>test</includeScope>
              <includeTypes>war</includeTypes>
              <overwriteSnapshots>true</overwriteSnapshots>
              <overwriteReleases>true</overwriteReleases>
              <stripVersion>true</stripVersion>
              <outputDirectory>${project.build.directory}/webapps</outputDirectory>
            </configuration>
          </execution>
          <execution>
            <id>unpack-jetty-distro</id>
            <phase>process-test-resources</phase>
            <goals>
              <goal>unpack</goal>
            </goals>
            <configuration>
              <artifactItems>
                <artifactItem>
                  <groupId>org.eclipse.jetty</groupId>
                  <artifactId>jetty-distribution</artifactId>
                  <version>${project.version}</version>
                  <type>zip</type>
                  <overWrite>true</overWrite>
                </artifactItem>
              </artifactItems>
              <outputAbsoluteArtifactFilename>true</outputAbsoluteArtifactFilename>
              <outputDirectory>${test-dist-dir}</outputDirectory>
              <overWriteSnapshots>true</overWriteSnapshots>
              <overWriteIfNewer>true</overWriteIfNewer>
            </configuration>
          </execution>
        </executions>
      </plugin>
      <plugin>
        <groupId>org.apache.maven.plugins</groupId>
        <artifactId>maven-surefire-plugin</artifactId>
        <configuration>
          <forkMode>always</forkMode>
        </configuration>
      </plugin>
    </plugins>
  </build>
  <dependencies>
    <dependency>
      <groupId>org.eclipse.jetty</groupId>
      <artifactId>jetty-webapp</artifactId>
      <version>${project.version}</version>
    </dependency>
    <dependency>
      <groupId>org.eclipse.jetty</groupId>
      <artifactId>jetty-deploy</artifactId>
      <version>${project.version}</version>
    </dependency>
    <dependency>
      <groupId>org.eclipse.jetty</groupId>
      <artifactId>jetty-rewrite</artifactId>
      <version>${project.version}</version>
    </dependency>
    <dependency>
      <groupId>org.eclipse.jetty</groupId>
      <artifactId>jetty-client</artifactId>
      <version>${project.version}</version>
    </dependency>
    <dependency>
<<<<<<< HEAD
=======
      <groupId>org.eclipse.jetty</groupId>
      <artifactId>jetty-monitor</artifactId>
      <version>${project.version}</version>
    </dependency>
    <dependency>
      <groupId>javax.servlet.jsp</groupId>
      <artifactId>jsp-api</artifactId>
      <version>2.1</version>
    </dependency>
    <dependency>
      <groupId>javax.servlet</groupId>
      <artifactId>jstl</artifactId>
      <version>1.2</version>
    </dependency>
    <dependency>
>>>>>>> d2c2e869
      <groupId>org.eclipse.jetty.toolchain</groupId>
      <artifactId>jetty-test-helper</artifactId>
      <scope>test</scope>
    </dependency>
    <dependency>
      <groupId>org.eclipse.jetty</groupId>
      <artifactId>jetty-jsp</artifactId>
      <version>${project.version}</version>
    </dependency>
    <dependency>
      <groupId>org.eclipse.jetty.tests</groupId>
      <artifactId>test-webapp-rfc2616</artifactId>
      <version>${project.version}</version>
      <type>war</type>
      <scope>test</scope>
    </dependency>
  </dependencies>
</project><|MERGE_RESOLUTION|>--- conflicted
+++ resolved
@@ -108,13 +108,6 @@
       <version>${project.version}</version>
     </dependency>
     <dependency>
-<<<<<<< HEAD
-=======
-      <groupId>org.eclipse.jetty</groupId>
-      <artifactId>jetty-monitor</artifactId>
-      <version>${project.version}</version>
-    </dependency>
-    <dependency>
       <groupId>javax.servlet.jsp</groupId>
       <artifactId>jsp-api</artifactId>
       <version>2.1</version>
@@ -125,7 +118,6 @@
       <version>1.2</version>
     </dependency>
     <dependency>
->>>>>>> d2c2e869
       <groupId>org.eclipse.jetty.toolchain</groupId>
       <artifactId>jetty-test-helper</artifactId>
       <scope>test</scope>
