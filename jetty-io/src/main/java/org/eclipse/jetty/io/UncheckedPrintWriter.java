--- conflicted
+++ resolved
@@ -107,13 +107,8 @@
     {
         setError();
         if (_throwUnchecked)
-<<<<<<< HEAD
             throw new UncheckedIOException(th);
-        Log.debug(th);
-=======
-            throw new RuntimeIOException(th);
         LOG.debug(th);
->>>>>>> 31eb258e
     }
 
     /* ------------------------------------------------------------ */
