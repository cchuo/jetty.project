//
//  ========================================================================
//  Copyright (c) 1995-2018 Mort Bay Consulting Pty. Ltd.
//  ------------------------------------------------------------------------
//  All rights reserved. This program and the accompanying materials
//  are made available under the terms of the Eclipse Public License v1.0
//  and Apache License v2.0 which accompanies this distribution.
//
//      The Eclipse Public License is available at
//      http://www.eclipse.org/legal/epl-v10.html
//
//      The Apache License v2.0 is available at
//      http://www.opensource.org/licenses/apache2.0.php
//
//  You may elect to redistribute this code under either of these licenses.
//  ========================================================================
//

package org.eclipse.jetty.server;

import java.io.IOException;
import java.net.URLClassLoader;
<<<<<<< HEAD
import java.util.Arrays;
import java.util.Collections;
=======
>>>>>>> 15e1c73f

import org.eclipse.jetty.util.component.Dumpable;
import org.eclipse.jetty.util.component.DumpableCollection;

public class ClassLoaderDump implements Dumpable
{
    final ClassLoader _loader;

    public ClassLoaderDump(ClassLoader loader)
    {
        _loader = loader;
    }

    @Override
    public String dump()
    {
        return Dumpable.dump(this);
    }

    @Override
    public void dump(Appendable out, String indent) throws IOException
    {
        if (_loader==null)
            out.append("No ClassLoader\n");
        else if (_loader instanceof Dumpable)
        {
            ((Dumpable)_loader).dump(out,indent);
        }
        else if (_loader instanceof URLClassLoader)
        {
<<<<<<< HEAD
            out.append(String.valueOf(_loader)).append("\n");

            DumpableCollection urls = new DumpableCollection("URLs",TypeUtil.asList(((URLClassLoader)_loader).getURLs()));
            ClassLoader parent = _loader.getParent();
            if (parent==null)
                ContainerLifeCycle.dump(out,indent,Collections.singleton(urls));
            else if (parent == Server.class.getClassLoader())
                ContainerLifeCycle.dump(out,indent,Collections.singleton(urls),Collections.singleton("Server loader: " + parent.toString()));
            else if (parent instanceof Dumpable)
                ContainerLifeCycle.dump(out,indent,Collections.singleton(urls),Collections.singleton(parent));
            else
                ContainerLifeCycle.dump(out,indent,Collections.singleton(urls),Collections.singleton(new ClassLoaderDump(parent)));
        }
        else if (_loader.getDefinedPackages()!=null)
        {
            out.append(String.valueOf(_loader)).append("\n");

            DumpableCollection packages = new DumpableCollection("packages", Arrays.asList(_loader.getDefinedPackages()));
            ClassLoader parent = _loader.getParent();
            if (parent==Server.class.getClassLoader())
                ContainerLifeCycle.dump(out,indent,Collections.singleton(packages),Collections.singleton("Server loader: " + parent));
            else if (parent instanceof Dumpable)
                ContainerLifeCycle.dump(out,indent,Collections.singleton(packages),Collections.singleton(parent));
            else if (parent!=null)
                ContainerLifeCycle.dump(out,indent,Collections.singleton(packages),Collections.singleton(new ClassLoaderDump(parent)));
            else
                ContainerLifeCycle.dump(out,indent,Collections.singleton(packages));
        }
        else
        {
            out.append(String.valueOf(_loader)).append("\n");

=======
            String loader = _loader.toString();
            DumpableCollection urls = DumpableCollection.fromArray("URLs", ((URLClassLoader)_loader).getURLs());
            ClassLoader parent = _loader.getParent();
            if (parent==null)
                Dumpable.dumpObjects(out,indent,loader,urls);
            else if (parent == Server.class.getClassLoader())
                Dumpable.dumpObjects(out,indent,loader,urls,parent.toString());
            else if (parent instanceof Dumpable)
                Dumpable.dumpObjects(out,indent,loader,urls,parent);
            else
                Dumpable.dumpObjects(out,indent,loader,urls,new ClassLoaderDump(parent));
        }
        else
        {
            String loader = _loader.toString();
>>>>>>> 15e1c73f
            ClassLoader parent = _loader.getParent();
            if (parent==null)
                Dumpable.dumpObject(out,loader);
            if (parent==Server.class.getClassLoader())
<<<<<<< HEAD
                ContainerLifeCycle.dump(out,indent,Collections.singleton("Server loader: " + parent));
=======
                Dumpable.dumpObjects(out,indent,loader,parent.toString());
>>>>>>> 15e1c73f
            else if (parent instanceof Dumpable)
                Dumpable.dumpObjects(out,indent,loader,parent);
            else if (parent!=null)
                Dumpable.dumpObjects(out,indent,loader,new ClassLoaderDump(parent));
        }
    }
}<|MERGE_RESOLUTION|>--- conflicted
+++ resolved
@@ -20,11 +20,6 @@
 
 import java.io.IOException;
 import java.net.URLClassLoader;
-<<<<<<< HEAD
-import java.util.Arrays;
-import java.util.Collections;
-=======
->>>>>>> 15e1c73f
 
 import org.eclipse.jetty.util.component.Dumpable;
 import org.eclipse.jetty.util.component.DumpableCollection;
@@ -55,40 +50,6 @@
         }
         else if (_loader instanceof URLClassLoader)
         {
-<<<<<<< HEAD
-            out.append(String.valueOf(_loader)).append("\n");
-
-            DumpableCollection urls = new DumpableCollection("URLs",TypeUtil.asList(((URLClassLoader)_loader).getURLs()));
-            ClassLoader parent = _loader.getParent();
-            if (parent==null)
-                ContainerLifeCycle.dump(out,indent,Collections.singleton(urls));
-            else if (parent == Server.class.getClassLoader())
-                ContainerLifeCycle.dump(out,indent,Collections.singleton(urls),Collections.singleton("Server loader: " + parent.toString()));
-            else if (parent instanceof Dumpable)
-                ContainerLifeCycle.dump(out,indent,Collections.singleton(urls),Collections.singleton(parent));
-            else
-                ContainerLifeCycle.dump(out,indent,Collections.singleton(urls),Collections.singleton(new ClassLoaderDump(parent)));
-        }
-        else if (_loader.getDefinedPackages()!=null)
-        {
-            out.append(String.valueOf(_loader)).append("\n");
-
-            DumpableCollection packages = new DumpableCollection("packages", Arrays.asList(_loader.getDefinedPackages()));
-            ClassLoader parent = _loader.getParent();
-            if (parent==Server.class.getClassLoader())
-                ContainerLifeCycle.dump(out,indent,Collections.singleton(packages),Collections.singleton("Server loader: " + parent));
-            else if (parent instanceof Dumpable)
-                ContainerLifeCycle.dump(out,indent,Collections.singleton(packages),Collections.singleton(parent));
-            else if (parent!=null)
-                ContainerLifeCycle.dump(out,indent,Collections.singleton(packages),Collections.singleton(new ClassLoaderDump(parent)));
-            else
-                ContainerLifeCycle.dump(out,indent,Collections.singleton(packages));
-        }
-        else
-        {
-            out.append(String.valueOf(_loader)).append("\n");
-
-=======
             String loader = _loader.toString();
             DumpableCollection urls = DumpableCollection.fromArray("URLs", ((URLClassLoader)_loader).getURLs());
             ClassLoader parent = _loader.getParent();
@@ -101,19 +62,27 @@
             else
                 Dumpable.dumpObjects(out,indent,loader,urls,new ClassLoaderDump(parent));
         }
+        else if (_loader.getDefinedPackages()!=null)
+        {
+            DumpableCollection packages = DumpableCollection.from("packages", _loader.getDefinedPackages());
+            ClassLoader parent = _loader.getParent();
+            if (parent==Server.class.getClassLoader())
+                Dumpable.dumpObjects(out,indent,_loader,packages,"Server loader: " + parent);
+            else if (parent instanceof Dumpable)
+                Dumpable.dumpObjects(out,indent,_loader,packages,parent);
+            else if (parent!=null)
+                Dumpable.dumpObjects(out,indent,_loader,packages,new ClassLoaderDump(parent));
+            else
+                Dumpable.dumpObjects(out,indent,_loader,packages);
+        }
         else
         {
             String loader = _loader.toString();
->>>>>>> 15e1c73f
             ClassLoader parent = _loader.getParent();
             if (parent==null)
                 Dumpable.dumpObject(out,loader);
             if (parent==Server.class.getClassLoader())
-<<<<<<< HEAD
-                ContainerLifeCycle.dump(out,indent,Collections.singleton("Server loader: " + parent));
-=======
                 Dumpable.dumpObjects(out,indent,loader,parent.toString());
->>>>>>> 15e1c73f
             else if (parent instanceof Dumpable)
                 Dumpable.dumpObjects(out,indent,loader,parent);
             else if (parent!=null)
