--- conflicted
+++ resolved
@@ -126,30 +126,10 @@
     private static final Logger LOG = Log.getLogger(Request.class);
     private static final Collection<Locale> __defaultLocale = Collections.singleton(Locale.getDefault());
     private static final int __NONE = 0, _STREAM = 1, __READER = 2;
-<<<<<<< HEAD
     
     private static final MultiMap<String> NO_PARAMS = new MultiMap<>();
-=======
-
-    private final HttpChannel<?> _channel;
-    private final HttpFields _fields=new HttpFields();
-    private final List<ServletRequestAttributeListener>  _requestAttributeListeners=new ArrayList<>();
-    private final HttpInput<?> _input;
-
-    public static class MultiPartCleanerListener implements ServletRequestListener
-    {
-        @Override
-        public void requestDestroyed(ServletRequestEvent sre)
-        {
-            //Clean up any tmp files created by MultiPartInputStream
-            MultiPartInputStreamParser mpis = (MultiPartInputStreamParser)sre.getServletRequest().getAttribute(__MULTIPART_INPUT_STREAM);
-            if (mpis != null)
-            {
-                ContextHandler.Context context = (ContextHandler.Context)sre.getServletRequest().getAttribute(__MULTIPART_CONTEXT);
->>>>>>> fd5c5b57
-
-
-<<<<<<< HEAD
+
+
     /* ------------------------------------------------------------ */
     /** 
      * Obtain the base {@link Request} instance of a {@link ServletRequest}, by
@@ -181,17 +161,6 @@
     private final HttpInput _input;
 
     private MetaData.Request _metadata;
-=======
-        @Override
-        public void requestInitialized(ServletRequestEvent sre)
-        {
-            //nothing to do, multipart config set up by ServletHolder.handle()
-        }
-
-    }
-
-
->>>>>>> fd5c5b57
 
     private String _contextPath;
     private String _servletPath;
@@ -226,7 +195,7 @@
     private long _timeStamp;
     private MultiPartInputStreamParser _multiPartInputStream; //if the request is a multi-part mime
     private AsyncContextState _async;
-
+    
     /* ------------------------------------------------------------ */
     public Request(HttpChannel channel, HttpInput input)
     {
@@ -539,7 +508,7 @@
         HttpChannelState state = getHttpChannelState();
         if (_async==null || !state.isAsyncStarted())
             throw new IllegalStateException(state.getStatusString());
-
+        
         return _async;
     }
 
@@ -678,7 +647,7 @@
     {
         return _input.getContentConsumed();
     }
-
+    
     /* ------------------------------------------------------------ */
     /*
      * @see javax.servlet.ServletRequest#getContentType()
@@ -727,7 +696,7 @@
         {
             if (_cookies == null || _cookies.getCookies().length == 0)
                 return null;
-
+            
             return _cookies.getCookies();
         }
 
@@ -751,7 +720,7 @@
         //Javadoc for Request.getCookies() stipulates null for no cookies
         if (_cookies == null || _cookies.getCookies().length == 0)
             return null;
-
+        
         return _cookies.getCookies();
     }
 
@@ -1221,7 +1190,7 @@
     /* ------------------------------------------------------------ */
     /**
      * Access the underlying Remote {@link InetSocketAddress} for this request.
-     *
+     * 
      * @return the remote {@link InetSocketAddress} for this request, or null if the request has no remote (see {@link ServletRequest#getRemoteAddr()} for
      *         conditions that result in no remote address)
      */
@@ -1244,14 +1213,14 @@
         InetSocketAddress remote=_remote;
         if (remote==null)
             remote=_channel.getRemoteAddress();
-
+        
         if (remote==null)
             return "";
-
+        
         InetAddress address = remote.getAddress();
         if (address==null)
             return remote.getHostString();
-
+        
         return address.getHostAddress();
     }
 
@@ -1408,7 +1377,6 @@
     private String findServerName()
     {
         // Return host from header field
-<<<<<<< HEAD
         HttpField host = _metadata.getFields().getField(HttpHeader.HOST);
         if (host!=null)
         {
@@ -1418,55 +1386,6 @@
                 :new HostPortHttpField(host.getValue());
             _metadata.getURI().setAuthority(authority.getHost(),authority.getPort());
             return authority.getHost();
-=======
-        String hostPort = _fields.getStringField(HttpHeader.HOST);
-
-        _port=0;
-        if (hostPort != null)
-        {
-            int len=hostPort.length();
-            loop: for (int i = len; i-- > 0;)
-            {
-                char c2 = (char)(0xff & hostPort.charAt(i));
-                switch (c2)
-                {
-                    case ']':
-                        break loop;
-
-                    case ':':
-                        try
-                        {
-                            len=i;
-                            _port = StringUtil.toInt(hostPort.substring(i+1));
-                        }
-                        catch (NumberFormatException e)
-                        {
-                            LOG.warn(e);
-                            _serverName=hostPort;
-                            _port=0;
-                            return _serverName;
-                        }
-                        break loop;
-                }
-            }
-            if (hostPort.charAt(0)=='[')
-            {
-                if (hostPort.charAt(len-1)!=']')
-                {
-                    LOG.warn("Bad IPv6 "+hostPort);
-                    _serverName=hostPort;
-                    _port=0;
-                    return _serverName;
-                }
-                _serverName = hostPort.substring(0,len);
-            }
-            else if (len==hostPort.length())
-                _serverName=hostPort;
-            else
-                _serverName = hostPort.substring(0,len);
-
-            return _serverName;
->>>>>>> fd5c5b57
         }
 
         // Return host from connection
@@ -1615,7 +1534,7 @@
 
         if (!create)
             return null;
-
+        
         if (getResponse().isCommitted())
             throw new IllegalStateException("Response is committed");
 
@@ -1712,7 +1631,7 @@
             UserIdentity user = ((Authentication.User)_authentication).getUserIdentity();
             return user.getUserPrincipal();
         }
-
+        
         return null;
     }
 
@@ -1887,7 +1806,7 @@
         
         if (_context != null)
             throw new IllegalStateException("Request in context!");
-
+        
         if (_inputState == __READER)
         {
             try
@@ -2000,7 +1919,7 @@
             setQueryEncoding(value == null?null:value.toString());
         else if ("org.eclipse.jetty.server.sendContent".equals(name))
             LOG.warn("Deprecated: org.eclipse.jetty.server.sendContent");
-
+        
         if (_attributes == null)
             _attributes = new AttributesMap();
         _attributes.setAttribute(name,value);
@@ -2206,7 +2125,7 @@
     {
         _remote = addr;
     }
-
+    
     /* ------------------------------------------------------------ */
     /**
      * @param requestedSessionId
@@ -2331,9 +2250,6 @@
     @Override
     public String toString()
     {
-<<<<<<< HEAD
-        return (_handled?"[":"(") + getMethod() + " " + _metadata.getURI() + (_handled?"]@":")@") + hashCode() + " " + super.toString();
-=======
         return String.format("%s%s%s %s%s@%x",
                 getClass().getSimpleName(),
                 _handled ? "[" : "(",
@@ -2341,7 +2257,6 @@
                 _uri,
                 _handled ? "]" : ")",
                 hashCode());
->>>>>>> fd5c5b57
     }
 
     /* ------------------------------------------------------------ */
@@ -2383,14 +2298,14 @@
         if (_multiPartInputStream == null)
         {
             MultipartConfigElement config = (MultipartConfigElement)getAttribute(__MULTIPART_CONFIG_ELEMENT);
-
+            
             if (config == null)
                 throw new IllegalStateException("No multipart config for servlet");
-
+            
             _multiPartInputStream = new MultiPartInputStreamParser(getInputStream(),
-                                                             getContentType(), config,
+                                                             getContentType(), config, 
                                                              (_context != null?(File)_context.getAttribute("javax.servlet.context.tempdir"):null));
-
+            
             setAttribute(__MULTIPART_INPUT_STREAM, _multiPartInputStream);
             setAttribute(__MULTIPART_CONTEXT, _context);
             Collection<Part> parts = _multiPartInputStream.getParts(); //causes parsing
@@ -2527,9 +2442,9 @@
         {
             //Instantiate an instance and inject it
             T h = getContext().createInstance(handlerClass);
-
+            
             //TODO handle the rest of the upgrade process
-
+            
             return h;
         }
         catch (Exception e)
