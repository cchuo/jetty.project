--- conflicted
+++ resolved
@@ -135,25 +135,10 @@
 
         InputStream in = new BufferedInputStream(request.getInputStream());
         String content_type=srequest.getContentType();
-<<<<<<< HEAD
         
         //Get current parameters so we can merge into them
         MultiMap<String> params = new MultiMap<String>();
         for (Iterator<Map.Entry<String,String[]>> i = request.getParameterMap().entrySet().iterator();i.hasNext();)
-=======
-
-        // TODO - handle encodings
-        String contentTypeBoundary = "";
-        if (content_type.indexOf("boundary=") >= 0)
-            contentTypeBoundary = QuotedStringTokenizer.unquote(value(content_type.substring(content_type.indexOf("boundary="))).trim());
-
-        String boundary="--"+contentTypeBoundary;
-        
-        byte[] byteBoundary=(boundary+"--").getBytes(StringUtil.__ISO_8859_1);
-        
-        MultiMap params = new MultiMap();
-        for (Iterator i = request.getParameterMap().entrySet().iterator();i.hasNext();)
->>>>>>> 8920fcc1
         {
             Map.Entry<String,String[]> entry=i.next();
             Object value=entry.getValue();
