//
//  ========================================================================
//  Copyright (c) 1995-2016 Mort Bay Consulting Pty. Ltd.
//  ------------------------------------------------------------------------
//  All rights reserved. This program and the accompanying materials
//  are made available under the terms of the Eclipse Public License v1.0
//  and Apache License v2.0 which accompanies this distribution.
//
//      The Eclipse Public License is available at
//      http://www.eclipse.org/legal/epl-v10.html
//
//      The Apache License v2.0 is available at
//      http://www.opensource.org/licenses/apache2.0.php
//
//  You may elect to redistribute this code under either of these licenses.
//  ========================================================================
//

package org.eclipse.jetty.annotations;

import java.io.IOException;
import java.net.MalformedURLException;
import java.net.URI;
import java.util.ArrayList;
import java.util.Arrays;
import java.util.Collections;
import java.util.Comparator;
import java.util.HashMap;
import java.util.HashSet;
import java.util.Iterator;
import java.util.List;
import java.util.Map;
import java.util.ServiceLoader;
import java.util.Set;
import java.util.concurrent.Callable;
import java.util.concurrent.ConcurrentHashMap;
import java.util.concurrent.CountDownLatch;
import java.util.concurrent.Semaphore;
import java.util.concurrent.TimeUnit;
import java.util.regex.Pattern;

import javax.servlet.ServletContainerInitializer;
import javax.servlet.annotation.HandlesTypes;

import org.eclipse.jetty.annotations.AnnotationParser.Handler;
import org.eclipse.jetty.plus.annotation.ContainerInitializer;
import org.eclipse.jetty.plus.webapp.PlusConfiguration;
import org.eclipse.jetty.util.ConcurrentHashSet;
import org.eclipse.jetty.util.MultiException;
import org.eclipse.jetty.util.StringUtil;
import org.eclipse.jetty.util.TypeUtil;
import org.eclipse.jetty.util.log.Log;
import org.eclipse.jetty.util.log.Logger;
import org.eclipse.jetty.util.resource.Resource;
import org.eclipse.jetty.util.statistic.CounterStatistic;
import org.eclipse.jetty.webapp.AbstractConfiguration;
import org.eclipse.jetty.webapp.FragmentConfiguration;
import org.eclipse.jetty.webapp.FragmentDescriptor;
import org.eclipse.jetty.webapp.JettyWebXmlConfiguration;
import org.eclipse.jetty.webapp.MetaDataComplete;
import org.eclipse.jetty.webapp.MetaInfConfiguration;
import org.eclipse.jetty.webapp.WebAppContext;
import org.eclipse.jetty.webapp.WebDescriptor;
import org.eclipse.jetty.webapp.WebXmlConfiguration;

/**
 * Configuration for Annotations
 */
public class AnnotationConfiguration extends AbstractConfiguration
{
    private static final Logger LOG = Log.getLogger(AnnotationConfiguration.class);
    
    public static final String SERVLET_CONTAINER_INITIALIZER_EXCLUSION_PATTERN = "org.eclipse.jetty.containerInitializerExclusionPattern";
    public static final String SERVLET_CONTAINER_INITIALIZER_ORDER = "org.eclipse.jetty.containerInitializerOrder";
    public static final String CLASS_INHERITANCE_MAP  = "org.eclipse.jetty.classInheritanceMap";
    public static final String CONTAINER_INITIALIZERS = "org.eclipse.jetty.containerInitializers";
    public static final String CONTAINER_INITIALIZER_STARTER = "org.eclipse.jetty.containerInitializerStarter";
    public static final String MULTI_THREADED = "org.eclipse.jetty.annotations.multiThreaded";
    public static final String MAX_SCAN_WAIT = "org.eclipse.jetty.annotations.maxWait";
    
    public static final int DEFAULT_MAX_SCAN_WAIT = 60; /* time in sec */  
    public static final boolean DEFAULT_MULTI_THREADED = true;
    
    protected List<AbstractDiscoverableAnnotationHandler> _discoverableAnnotationHandlers = new ArrayList<AbstractDiscoverableAnnotationHandler>();
    protected ClassInheritanceHandler _classInheritanceHandler;
    protected List<ContainerInitializerAnnotationHandler> _containerInitializerAnnotationHandlers = new ArrayList<ContainerInitializerAnnotationHandler>();
   
    protected List<ParserTask> _parserTasks;

    protected CounterStatistic _containerPathStats;
    protected CounterStatistic _webInfLibStats;
    protected CounterStatistic _webInfClassesStats;
    protected Pattern _sciExcludePattern;
    protected List<ServletContainerInitializer> _initializers;    

    public AnnotationConfiguration()
    {
        beforeThis(WebXmlConfiguration.class,MetaInfConfiguration.class,FragmentConfiguration.class,PlusConfiguration.class);
        afterThis(JettyWebXmlConfiguration.class);
        protectAndExpose("org.eclipse.jetty.util.annotation.");
        hide("org.objectweb.asm.");
    }
    
    /**
     * TimeStatistic
     *
     * Simple class to capture elapsed time of an operation.
     * 
     */
    public class TimeStatistic 
    {
        public long _start = 0;
        public long _end = 0;
        
        public void start ()
        {
            _start = System.nanoTime();
        }
        
        public void end ()
        {
            _end = System.nanoTime();
        }
        
        public long getStart()
        {
            return _start;
        }
        
        public long getEnd ()
        {
            return _end;
        }
        
        public long getElapsed ()
        {
            return (_end > _start?(_end-_start):0);
        }
    }
    
    
    /**
     * ParserTask
     *
     * Task to executing scanning of a resource for annotations.
     * 
     */
    public class ParserTask implements Callable<Void>
    {
        protected Exception _exception;
        protected final AnnotationParser _parser;
        protected final Set<? extends Handler> _handlers;
        protected final Resource _resource;
        protected TimeStatistic _stat;
        
        public ParserTask (AnnotationParser parser, Set<? extends Handler>handlers, Resource resource)
        {
            _parser = parser;
            _handlers = handlers;
            _resource = resource;
        }
        
        public void setStatistic(TimeStatistic stat)
        {
           _stat = stat; 
        }

        public Void call() throws Exception
        {            
            if (_stat != null)
                _stat.start();
            if (_parser != null)
                _parser.parse(_handlers, _resource); 
            if (_stat != null)
                _stat.end();
            return null;
        }
        
        public TimeStatistic getStatistic()
        {
            return _stat;
        }
        
        public Resource getResource()
        {
            return _resource;
        }   
    }
    
    
    /**
     * ServletContainerInitializerOrdering
     *
     * A list of classnames of ServletContainerInitializers in the order in which
     * they are to be called back. One name only in the list can be "*", which is a
     * wildcard which matches any other ServletContainerInitializer name not already
     * matched.
     */
    public class ServletContainerInitializerOrdering 
    {
        private Map<String, Integer> _indexMap = new HashMap<String, Integer>();
        private Integer _star = null;
        private String _ordering = null;
        
        public ServletContainerInitializerOrdering (String ordering)
        {
            if (ordering != null)
            {
                _ordering = ordering;
                
                String[] tmp = StringUtil.csvSplit(ordering);
                
                for (int i=0; i<tmp.length; i++)
                {
                    String s = tmp[i].trim();
                    _indexMap.put(s, Integer.valueOf(i));
                    if ("*".equals(s))
                    {
                        if (_star != null)
                            throw new IllegalArgumentException("Duplicate wildcards in ServletContainerInitializer ordering "+ordering);
                        _star = Integer.valueOf(i);
                    }
                    
                }
            }
        }
        
        /**
         * @return true if "*" is one of the values.
         */
        public boolean hasWildcard()
        {
            return _star != null;
        }
        
        /**
         * @return the index of the "*" element, if it is specified. -1 otherwise.
         */
        public int getWildcardIndex()
        {
            if (!hasWildcard())
                return -1;
            return _star.intValue();
        }
        
        /**
         * @return true if the ordering contains a single value of "*"
         */
        public boolean isDefaultOrder ()
        {
            return (getSize() == 1 && hasWildcard());
        }
        
        /**
         * Get the order index of the given classname
         * @param name the classname to look up
         * @return the index of the class name (or -1 if not found)
         */
        public int getIndexOf (String name)
        {
            Integer i = _indexMap.get(name);
            if (i == null)
                return -1;
            return i.intValue();
        }
        
        /**
         * Get the number of elements of the ordering
         * @return the size of the index
         */
        public int getSize()
        {
            return _indexMap.size();
        }
        
        public String toString()
        {
            if (_ordering == null)
                return "";
            return _ordering;
        }
    }
    
    
    
    /**
     * ServletContainerInitializerComparator
     *
     * Comparator impl that orders a set of ServletContainerInitializers according to the
     * list of classnames (optionally containing a "*" wildcard character) established in a
     * ServletContainerInitializerOrdering.
     * @see ServletContainerInitializerOrdering
     */
    public class ServletContainerInitializerComparator implements Comparator<ServletContainerInitializer>
    {
        private ServletContainerInitializerOrdering _ordering;
        
        
        public ServletContainerInitializerComparator (ServletContainerInitializerOrdering ordering)
        {
            _ordering = ordering;
        }

        @Override
        public int compare(ServletContainerInitializer sci1, ServletContainerInitializer sci2)
        {
            String c1 = (sci1 != null? sci1.getClass().getName() : null);
            String c2 = (sci2 != null? sci2.getClass().getName() : null);

            if (c1 == null && c2 == null)
                return 0;
            
            int i1 = _ordering.getIndexOf(c1);
            if (i1 < 0 && _ordering.hasWildcard())
                i1 = _ordering.getWildcardIndex();
            int i2 = _ordering.getIndexOf(c2);
            if (i2 < 0 && _ordering.hasWildcard())
                i2 = _ordering.getWildcardIndex();
           
            return Integer.compare(i1, i2);
        }
    }
    
    @Override
    public void preConfigure(final WebAppContext context) throws Exception
    {
        String tmp = (String)context.getAttribute(SERVLET_CONTAINER_INITIALIZER_EXCLUSION_PATTERN);
        _sciExcludePattern = (tmp==null?null:Pattern.compile(tmp));
    }

   
    public void addDiscoverableAnnotationHandler(AbstractDiscoverableAnnotationHandler handler)
    {
        _discoverableAnnotationHandlers.add(handler);
    }

    @Override
    public void deconfigure(WebAppContext context) throws Exception
    {
        context.removeAttribute(CLASS_INHERITANCE_MAP);
        context.removeAttribute(CONTAINER_INITIALIZERS);
        ServletContainerInitializersStarter starter = (ServletContainerInitializersStarter)context.getAttribute(CONTAINER_INITIALIZER_STARTER);
        if (starter != null)
        {
            context.removeBean(starter);
            context.removeAttribute(CONTAINER_INITIALIZER_STARTER);
        }
        
        if (_initializers != null)
            _initializers.clear();
    }
    
    /** 
     * @see org.eclipse.jetty.webapp.AbstractConfiguration#configure(org.eclipse.jetty.webapp.WebAppContext)
     */
    @Override
    public void configure(WebAppContext context) throws Exception
    {
       context.getObjectFactory().addDecorator(new AnnotationDecorator(context));

       //Even if metadata is complete, we still need to scan for ServletContainerInitializers - if there are any
      
       if (!context.getMetaData().isMetaDataComplete())
       {
           //If metadata isn't complete, if this is a servlet 3 webapp or isConfigDiscovered is true, we need to search for annotations
           if (context.getServletContext().getEffectiveMajorVersion() >= 3 || context.isConfigurationDiscovered())
           {
               _discoverableAnnotationHandlers.add(new WebServletAnnotationHandler(context));
               _discoverableAnnotationHandlers.add(new WebFilterAnnotationHandler(context));
               _discoverableAnnotationHandlers.add(new WebListenerAnnotationHandler(context));
           }
       }
       
       //Regardless of metadata, if there are any ServletContainerInitializers with @HandlesTypes, then we need to scan all the
       //classes so we can call their onStartup() methods correctly
       createServletContainerInitializerAnnotationHandlers(context, getNonExcludedInitializers(context));

       if (!_discoverableAnnotationHandlers.isEmpty() || _classInheritanceHandler != null || !_containerInitializerAnnotationHandlers.isEmpty())
           scanForAnnotations(context);   

       // Resolve container initializers
       List<ContainerInitializer> initializers = 
           (List<ContainerInitializer>)context.getAttribute(AnnotationConfiguration.CONTAINER_INITIALIZERS);
       if (initializers != null && initializers.size()>0)
       {
           Map<String, Set<String>> map = ( Map<String, Set<String>>) context.getAttribute(AnnotationConfiguration.CLASS_INHERITANCE_MAP);
           for (ContainerInitializer i : initializers)
<<<<<<< HEAD
                   i.resolveClasses(context,map);
       } 
=======
               i.resolveClasses(context,map);
       }
>>>>>>> afb75051
    }


    /** 
     * @see org.eclipse.jetty.webapp.AbstractConfiguration#postConfigure(org.eclipse.jetty.webapp.WebAppContext)
     */
    @Override
    public void postConfigure(WebAppContext context) throws Exception
    {
        ConcurrentHashMap<String, ConcurrentHashSet<String>> classMap = (ClassInheritanceMap)context.getAttribute(CLASS_INHERITANCE_MAP);
        List<ContainerInitializer> initializers = (List<ContainerInitializer>)context.getAttribute(CONTAINER_INITIALIZERS);
        
        context.removeAttribute(CLASS_INHERITANCE_MAP);
        if (classMap != null)
            classMap.clear();
        
        context.removeAttribute(CONTAINER_INITIALIZERS);
        if (initializers != null)
            initializers.clear();
        
        if (_discoverableAnnotationHandlers != null)
            _discoverableAnnotationHandlers.clear();

        _classInheritanceHandler = null;
        if (_containerInitializerAnnotationHandlers != null)
            _containerInitializerAnnotationHandlers.clear();

        if (_parserTasks != null)
        {
            _parserTasks.clear();
            _parserTasks = null;
        }
        
        super.postConfigure(context);
    }
    
    
    
    /**
     * Perform scanning of classes for annotations
     * 
     * @param context the context for the scan
     * @throws Exception if unable to scan
     */
    protected void scanForAnnotations (WebAppContext context)
    throws Exception
    {
        AnnotationParser parser = createAnnotationParser();
        _parserTasks = new ArrayList<ParserTask>();

        long start = 0; 


        if (LOG.isDebugEnabled())
            LOG.debug("Annotation scanning commencing: webxml={}, metadatacomplete={}, configurationDiscovered={}, multiThreaded={}, maxScanWait={}", 
                      context.getServletContext().getEffectiveMajorVersion(), 
                      context.getMetaData().isMetaDataComplete(),
                      context.isConfigurationDiscovered(),
                      isUseMultiThreading(context),
                      getMaxScanWait(context));

             
        parseContainerPath(context, parser);
        //email from Rajiv Mordani jsrs 315 7 April 2010
        //    If there is a <others/> then the ordering should be
        //          WEB-INF/classes the order of the declared elements + others.
        //    In case there is no others then it is
        //          WEB-INF/classes + order of the elements.
        parseWebInfClasses(context, parser);
        parseWebInfLib (context, parser); 
        
        start = System.nanoTime();
        
        //execute scan, either effectively synchronously (1 thread only), or asynchronously (limited by number of processors available) 
        final Semaphore task_limit = (isUseMultiThreading(context)? new Semaphore(Runtime.getRuntime().availableProcessors()):new Semaphore(1));     
        final CountDownLatch latch = new CountDownLatch(_parserTasks.size());
        final MultiException me = new MultiException();
    
        for (final ParserTask p:_parserTasks)
        {
            task_limit.acquire();
            context.getServer().getThreadPool().execute(new Runnable()
            {
                @Override
                public void run()
                {
                   try
                   {
                       p.call();
                   }
                   catch (Exception e)
                   {
                       me.add(e);
                   }
                   finally
                   {
                       task_limit.release();
                       latch.countDown();
                   }
                }         
            });
        }
       
        boolean timeout = !latch.await(getMaxScanWait(context), TimeUnit.SECONDS);
        long elapsedMs = TimeUnit.MILLISECONDS.convert(System.nanoTime()-start, TimeUnit.NANOSECONDS);
        
        LOG.info("Scanning elapsed time={}ms",elapsedMs);
          
        if (LOG.isDebugEnabled())
        {
            for (ParserTask p:_parserTasks)
                LOG.debug("Scanned {} in {}ms", p.getResource(), TimeUnit.MILLISECONDS.convert(p.getStatistic().getElapsed(), TimeUnit.NANOSECONDS));

            LOG.debug("Scanned {} container path jars, {} WEB-INF/lib jars, {} WEB-INF/classes dirs in {}ms for context {}",
                    _containerPathStats.getTotal(), _webInfLibStats.getTotal(), _webInfClassesStats.getTotal(),
                    elapsedMs,
                    context);
        }

        if (timeout)
            me.add(new Exception("Timeout scanning annotations"));
        me.ifExceptionThrow();   
    }

    
    
    /**
     * @return a new AnnotationParser. This method can be overridden to use a different implementation of
     * the AnnotationParser. Note that this is considered internal API.
     */
    protected AnnotationParser createAnnotationParser()
    {
        return new AnnotationParser();
    }
    
    /**
     * Check if we should use multiple threads to scan for annotations or not
     * @param context the context of the multi threaded setting
     * @return true if multi threading is enabled on the context, server, or via a System property.
     * @see #MULTI_THREADED
     */
    protected boolean isUseMultiThreading(WebAppContext context)
    {
        //try context attribute to see if we should use multithreading
        Object o = context.getAttribute(MULTI_THREADED);
        if (o instanceof Boolean)
        {
            return ((Boolean)o).booleanValue();
        }
        //try server attribute to see if we should use multithreading
        o = context.getServer().getAttribute(MULTI_THREADED);
        if (o instanceof Boolean)
        {
            return ((Boolean)o).booleanValue();
        }
        //try system property to see if we should use multithreading
        return Boolean.valueOf(System.getProperty(MULTI_THREADED, Boolean.toString(DEFAULT_MULTI_THREADED)));
    }

   
    
    /**
     * Work out how long we should wait for the async scanning to occur.
     * 
     * @param context the context of the max scan wait setting
     * @return the max scan wait setting on the context, or server, or via a System property.
     * @see #MAX_SCAN_WAIT
     */
    protected int getMaxScanWait (WebAppContext context)
    {
        //try context attribute to get max time in sec to wait for scan completion
        Object o = context.getAttribute(MAX_SCAN_WAIT);
        if (o != null && o instanceof Number)
        {
            return ((Number)o).intValue();
        }
        //try server attribute to get max time in sec to wait for scan completion
        o = context.getServer().getAttribute(MAX_SCAN_WAIT);
        if (o != null && o instanceof Number)
        {
            return ((Number)o).intValue();
        }
        //try system property to get max time in sec to wait for scan completion
        return Integer.getInteger(MAX_SCAN_WAIT, DEFAULT_MAX_SCAN_WAIT).intValue();
    }
    
    /** 
     * @see org.eclipse.jetty.webapp.AbstractConfiguration#cloneConfigure(org.eclipse.jetty.webapp.WebAppContext, org.eclipse.jetty.webapp.WebAppContext)
     */
    @Override
    public void cloneConfigure(WebAppContext template, WebAppContext context) throws Exception
    {
        context.getObjectFactory().addDecorator(new AnnotationDecorator(context));
    }

    public void createServletContainerInitializerAnnotationHandlers (WebAppContext context, List<ServletContainerInitializer> scis)
    throws Exception
    {
        if (scis == null || scis.isEmpty())
            return; // nothing to do

        List<ContainerInitializer> initializers = new ArrayList<ContainerInitializer>();
        context.setAttribute(CONTAINER_INITIALIZERS, initializers);

        for (ServletContainerInitializer service : scis)
        {
            HandlesTypes annotation = service.getClass().getAnnotation(HandlesTypes.class);
            ContainerInitializer initializer = null;
            if (annotation != null)
            {    
                //There is a HandlesTypes annotation on the on the ServletContainerInitializer
                Class<?>[] classes = annotation.value();
                if (classes != null)
                {

                    if (LOG.isDebugEnabled()){LOG.debug("HandlesTypes {} on initializer {}",Arrays.asList(classes),service.getClass());}
                    
                    initializer = new ContainerInitializer(service, classes);

                    //If we haven't already done so, we need to register a handler that will
                    //process the whole class hierarchy to satisfy the ServletContainerInitializer
                    if (context.getAttribute(CLASS_INHERITANCE_MAP) == null)
                    {
                        //MultiMap<String> map = new MultiMap<>();
                        ConcurrentHashMap<String, ConcurrentHashSet<String>> map = new ClassInheritanceMap();
                        context.setAttribute(CLASS_INHERITANCE_MAP, map);
                        _classInheritanceHandler = new ClassInheritanceHandler(map);
                    }

                    for (Class<?> c: classes)
                    {
                        //The value of one of the HandlesTypes classes is actually an Annotation itself so
                        //register a handler for it
                        if (c.isAnnotation())
                        {
                            if (LOG.isDebugEnabled()) LOG.debug("Registering annotation handler for "+c.getName());
                           _containerInitializerAnnotationHandlers.add(new ContainerInitializerAnnotationHandler(initializer, c));
                        }
                    }
                }
                else
                {
                    initializer = new ContainerInitializer(service, null);
                    if (LOG.isDebugEnabled()) LOG.debug("No classes in HandlesTypes on initializer "+service.getClass());
                }
            }
            else
            {
                initializer = new ContainerInitializer(service, null);
                if (LOG.isDebugEnabled()) LOG.debug("No HandlesTypes annotation on initializer "+service.getClass());
            }
            
            initializers.add(initializer);
        }
        
        
        //add a bean to the context which will call the servletcontainerinitializers when appropriate
        ServletContainerInitializersStarter starter = (ServletContainerInitializersStarter)context.getAttribute(CONTAINER_INITIALIZER_STARTER);
        if (starter != null)
            throw new IllegalStateException("ServletContainerInitializersStarter already exists");
        starter = new ServletContainerInitializersStarter(context);
        context.setAttribute(CONTAINER_INITIALIZER_STARTER, starter);
        context.addBean(starter, true);
    }

    public Resource getJarFor (ServletContainerInitializer service) 
    throws MalformedURLException, IOException
    {
        return TypeUtil.getLoadedFrom(service.getClass());
    }
    
    /**
     * Check to see if the ServletContainerIntializer loaded via the ServiceLoader came
     * from a jar that is excluded by the fragment ordering. See ServletSpec 3.0 p.85.
     * 
     * @param context the context for the jars
     * @param sci the servlet container initializer
     * @param sciResource  the resource for the servlet container initializer
     * @return true if excluded
     * @throws Exception if unable to determine exclusion
     */
    public boolean isFromExcludedJar (WebAppContext context, ServletContainerInitializer sci, Resource sciResource)
    throws Exception
    {
        if (sci == null)
            throw new IllegalArgumentException("ServletContainerInitializer null");
        if (context == null)
            throw new IllegalArgumentException("WebAppContext null");
        
                
        //A ServletContainerInitializer that came from the container's classpath cannot be excluded by an ordering
        //of WEB-INF/lib jars
        if (isFromContainerClassPath(context, sci))
        {
            if (LOG.isDebugEnabled()) 
                LOG.debug("!Excluded {} from container classpath", sci);
            return false;
        }
        
        //If no ordering, nothing is excluded
        if (context.getMetaData().getOrdering() == null)
        {
            if (LOG.isDebugEnabled()) 
                LOG.debug("!Excluded {} no ordering", sci);
            return false;
        }
        
        List<Resource> orderedJars = context.getMetaData().getOrderedWebInfJars();

        //there is an ordering, but there are no jars resulting from the ordering, everything excluded
        if (orderedJars.isEmpty())
        {
            if (LOG.isDebugEnabled()) 
                LOG.debug("Excluded {} empty ordering", sci);
            return true;
        }

        if (sciResource == null)
        {
            //not from a jar therefore not from WEB-INF so not excludable
            if (LOG.isDebugEnabled()) 
                LOG.debug("!Excluded {} not from jar", sci);
            return false; 
        }
        
        URI loadingJarURI = sciResource.getURI();
        boolean found = false;
        Iterator<Resource> itor = orderedJars.iterator();
        while (!found && itor.hasNext())
        {
            Resource r = itor.next();
            found = r.getURI().equals(loadingJarURI);
        }

        if (LOG.isDebugEnabled()) 
            LOG.debug("{}Excluded {} found={}",found?"!":"",sci,found);
        return !found;
    }

    /**
     * Test if the ServletContainerIntializer is excluded by the 
     * o.e.j.containerInitializerExclusionPattern
     * 
     * @param sci the ServletContainerIntializer
     * @return true if the ServletContainerIntializer is excluded
     */
    public boolean matchesExclusionPattern(ServletContainerInitializer sci)
    {
        //no exclusion pattern, no SCI is excluded by it
        if (_sciExcludePattern == null)
            return false;
        
        //test if name of class matches the regex
        if (LOG.isDebugEnabled()) 
            LOG.debug("Checking {} against containerInitializerExclusionPattern",sci.getClass().getName());
        return _sciExcludePattern.matcher(sci.getClass().getName()).matches();
    }
    
    
    /**
     * Test if the ServletContainerInitializer is from the container classpath
     * 
     * @param context the context for the webapp classpath
     * @param sci the ServletContainerIntializer
     * @return true if ServletContainerIntializer is from container classpath
     */
    public boolean isFromContainerClassPath (WebAppContext context, ServletContainerInitializer sci)
    {
        if (sci == null)
            return false;
        return sci.getClass().getClassLoader()==context.getClassLoader().getParent();
    }

    /**
     * Get SCIs that are not excluded from consideration
     * @param context the web app context 
     * @return the list of non-excluded servlet container initializers
     * @throws Exception if unable to get list 
     */
    public List<ServletContainerInitializer> getNonExcludedInitializers (WebAppContext context)
    throws Exception
    {
        ArrayList<ServletContainerInitializer> nonExcludedInitializers = new ArrayList<ServletContainerInitializer>();
      
        //We use the ServiceLoader mechanism to find the ServletContainerInitializer classes to inspect
        long start = 0;
        if (LOG.isDebugEnabled())
            start = System.nanoTime();
        ServiceLoader<ServletContainerInitializer> loader = ServiceLoader.load(ServletContainerInitializer.class);
        if (LOG.isDebugEnabled())
            LOG.debug("Service loaders found in {}ms", (TimeUnit.MILLISECONDS.convert((System.nanoTime()-start), TimeUnit.NANOSECONDS)));
        
        Map<ServletContainerInitializer,Resource> sciResourceMap = new HashMap<ServletContainerInitializer,Resource>();
        ServletContainerInitializerOrdering initializerOrdering = getInitializerOrdering(context);

        //Get initial set of SCIs that aren't from excluded jars or excluded by the containerExclusionPattern, or excluded
        //because containerInitializerOrdering omits it
        Iterator<ServletContainerInitializer> iter = loader.iterator();
        while(iter.hasNext())
        { 
<<<<<<< HEAD
            ServletContainerInitializer sci;
            try
            {
                sci=iter.next();
            }
            catch(Error e)
            {
                // Probably a SCI discovered on the system classpath that is hidden by the context classloader
                LOG.info("Error: "+e.getMessage()+" for "+context);
                LOG.debug(e);
                continue;
            }
=======
            LOG.setDebugEnabled(true);
>>>>>>> afb75051
            
            if (matchesExclusionPattern(sci)) 
            {
                if (LOG.isDebugEnabled())
                    LOG.debug("{} excluded by pattern", sci);
                continue;
            }

            Resource sciResource = getJarFor(sci);
            if (isFromExcludedJar(context, sci, sciResource)) 
            { 
                if (LOG.isDebugEnabled())
                    LOG.debug("{} is from excluded jar", sci);
                continue;
            }
            
            //check containerInitializerOrdering doesn't exclude it
            String name = sci.getClass().getName();
            if (initializerOrdering != null
                && (!initializerOrdering.hasWildcard() && initializerOrdering.getIndexOf(name) < 0))
            {
                if (LOG.isDebugEnabled())
                    LOG.debug("{} is excluded by ordering", sci);
                continue;
            }
            
            sciResourceMap.put(sci, sciResource);
        }

        //Order the SCIs that are included
        if (initializerOrdering != null && !initializerOrdering.isDefaultOrder())
        {
            if (LOG.isDebugEnabled())
                LOG.debug("Ordering ServletContainerInitializers with "+initializerOrdering);

            //There is an ordering that is not just "*".
            //Arrange ServletContainerInitializers according to the ordering of classnames given, irrespective of coming from container or webapp classpaths
            nonExcludedInitializers.addAll(sciResourceMap.keySet());
            Collections.sort(nonExcludedInitializers, new ServletContainerInitializerComparator(initializerOrdering));
        }
        else
        {
            //No jetty-specific ordering specified, or just the wildcard value "*" specified.
            //Fallback to ordering the ServletContainerInitializers according to:
            //container classpath first, WEB-INF/classes then WEB-INF/lib (obeying any web.xml jar ordering)
             
            //no web.xml ordering defined, add SCIs in any order
            if (context.getMetaData().getOrdering() == null)
            {
                if (LOG.isDebugEnabled())
                    LOG.debug("No web.xml ordering, ServletContainerInitializers in random order");
                nonExcludedInitializers.addAll(sciResourceMap.keySet());
            }
            else
            {
                if (LOG.isDebugEnabled())
                    LOG.debug("Ordering ServletContainerInitializers with ordering {}",context.getMetaData().getOrdering());
                for (Map.Entry<ServletContainerInitializer, Resource> entry:sciResourceMap.entrySet())
                {
                    //add in SCIs from the container classpath
                    if (entry.getKey().getClass().getClassLoader()==context.getClassLoader().getParent())
                        nonExcludedInitializers.add(entry.getKey());
                    else if (entry.getValue() == null) //add in SCIs not in a jar, as they must be from WEB-INF/classes and can't be ordered
                        nonExcludedInitializers.add(entry.getKey());
                }
              
                //add SCIs according to the ordering of its containing jar
                for (Resource webInfJar:context.getMetaData().getOrderedWebInfJars())
                {
                    for (Map.Entry<ServletContainerInitializer, Resource> entry:sciResourceMap.entrySet())
                    {
                      if (webInfJar.equals(entry.getValue()))
                            nonExcludedInitializers.add(entry.getKey());
                    }
                }
            }
        }   

        if (LOG.isDebugEnabled()) 
        {
            int i=0;
            for (ServletContainerInitializer sci:nonExcludedInitializers)
                LOG.debug("ServletContainerInitializer: {} {} from {}",(++i), sci.getClass().getName(), sciResourceMap.get(sci));
        }    
        
        return nonExcludedInitializers;
    }


    /**
     * Jetty-specific extension that allows an ordering to be applied across ALL ServletContainerInitializers.
     * 
     * @param context the context for the initializer ordering configuration 
     * @return the ordering of the ServletContainerIntializer's
     */
    public ServletContainerInitializerOrdering getInitializerOrdering (WebAppContext context)
    {
        if (context == null)
            return null;
        
        String tmp = (String)context.getAttribute(SERVLET_CONTAINER_INITIALIZER_ORDER);
        if (tmp == null || "".equals(tmp.trim()))
            return null;
        
        return new ServletContainerInitializerOrdering(tmp);
    }


    /**
     * Scan jars on container path.
     * 
     * @param context the context for the scan
     * @param parser the parser to scan with
     * @throws Exception if unable to scan
     */
    public void parseContainerPath (final WebAppContext context, final AnnotationParser parser) throws Exception
    {
        //always parse for discoverable annotations as well as class hierarchy and servletcontainerinitializer related annotations
        final Set<Handler> handlers = new HashSet<Handler>();
        handlers.addAll(_discoverableAnnotationHandlers);
        handlers.addAll(_containerInitializerAnnotationHandlers);
        if (_classInheritanceHandler != null)
            handlers.add(_classInheritanceHandler);

        _containerPathStats = new CounterStatistic();

        for (Resource r : context.getMetaData().getContainerResources())
        {
            //queue it up for scanning if using multithreaded mode
            if (_parserTasks != null)
            {
                ParserTask task = new ParserTask(parser, handlers, r);
                _parserTasks.add(task);  
                _containerPathStats.increment();
                if (LOG.isDebugEnabled())
                    task.setStatistic(new TimeStatistic());
            }
        } 
    }


    /**
     * Scan jars in WEB-INF/lib
     * 
     * @param context the context for the scan
     * @param parser the annotation parser to use
     * @throws Exception if unable to scan and/or parse
     */
    public void parseWebInfLib (final WebAppContext context, final AnnotationParser parser) throws Exception
    {   
        List<FragmentDescriptor> frags = context.getMetaData().getFragments();

        //email from Rajiv Mordani jsrs 315 7 April 2010
        //jars that do not have a web-fragment.xml are still considered fragments
        //they have to participate in the ordering
        ArrayList<URI> webInfUris = new ArrayList<URI>();

        List<Resource> jars = null;
        
        if (context.getMetaData().getOrdering() != null)
            jars = context.getMetaData().getOrderedWebInfJars();
        else
            //No ordering just use the jars in any order
            jars = context.getMetaData().getWebInfJars();

        _webInfLibStats = new CounterStatistic();

        for (Resource r : jars)
        {
            //for each jar, we decide which set of annotations we need to parse for
            final Set<Handler> handlers = new HashSet<Handler>();

            FragmentDescriptor f = getFragmentFromJar(r, frags);

            //if its from a fragment jar that is metadata complete, we should skip scanning for @webservlet etc
            // but yet we still need to do the scanning for the classes on behalf of  the servletcontainerinitializers
            //if a jar has no web-fragment.xml we scan it (because it is not excluded by the ordering)
            //or if it has a fragment we scan it if it is not metadata complete
            if (f == null || !isMetaDataComplete(f) || _classInheritanceHandler != null ||  !_containerInitializerAnnotationHandlers.isEmpty())
            {
                //register the classinheritance handler if there is one
                if (_classInheritanceHandler != null)
                    handlers.add(_classInheritanceHandler);

                //register the handlers for the @HandlesTypes values that are themselves annotations if there are any
                handlers.addAll(_containerInitializerAnnotationHandlers);

                //only register the discoverable annotation handlers if this fragment is not metadata complete, or has no fragment descriptor
                if (f == null || !isMetaDataComplete(f))
                    handlers.addAll(_discoverableAnnotationHandlers);

                if (_parserTasks != null)
                {
                    ParserTask task = new ParserTask(parser, handlers,r);
                    _parserTasks.add (task);
                    _webInfLibStats.increment();
                    if (LOG.isDebugEnabled())
                        task.setStatistic(new TimeStatistic());
                }
            }
        }
    }


    /**
     * Scan classes in WEB-INF/classes
     * 
     * @param context the context for the scan
     * @param parser the annotation parser to use
     * @throws Exception if unable to scan and/or parse
     */
    public void parseWebInfClasses (final WebAppContext context, final AnnotationParser parser)
    throws Exception
    {
        Set<Handler> handlers = new HashSet<Handler>();
        handlers.addAll(_discoverableAnnotationHandlers);
        if (_classInheritanceHandler != null)
            handlers.add(_classInheritanceHandler);
        handlers.addAll(_containerInitializerAnnotationHandlers);

        _webInfClassesStats = new CounterStatistic();

        for (Resource dir : context.getMetaData().getWebInfClassesDirs())
        {
            if (_parserTasks != null)
            {
                ParserTask task = new ParserTask(parser, handlers, dir);
                _parserTasks.add(task);
                _webInfClassesStats.increment();
                if (LOG.isDebugEnabled())
                    task.setStatistic(new TimeStatistic());
            }
        }
    }



    /**
     * Get the web-fragment.xml from a jar
     * 
     * @param jar the jar to look in for a fragment
     * @param frags the fragments previously found
     * @return true if the fragment if found, or null of not found
     * @throws Exception if unable to determine the the fragment contains
     */
    public FragmentDescriptor getFragmentFromJar (Resource jar,  List<FragmentDescriptor> frags)
    throws Exception
    {
        //check if the jar has a web-fragment.xml
        FragmentDescriptor d = null;
        for (FragmentDescriptor frag: frags)
        {
            Resource fragResource = frag.getResource(); //eg jar:file:///a/b/c/foo.jar!/META-INF/web-fragment.xml
            if (Resource.isContainedIn(fragResource,jar))
            {
                d = frag;
                break;
            }
        }
        return d;
    }

    public boolean isMetaDataComplete (WebDescriptor d)
    {
        return (d!=null && d.getMetaDataComplete() == MetaDataComplete.True);
    }

    public static class ClassInheritanceMap extends ConcurrentHashMap<String, ConcurrentHashSet<String>>
    {
        
        @Override
        public String toString()
        {
            return String.format("ClassInheritanceMap@%x{size=%d}",hashCode(),size());
        }
    }
}

<|MERGE_RESOLUTION|>--- conflicted
+++ resolved
@@ -385,13 +385,8 @@
        {
            Map<String, Set<String>> map = ( Map<String, Set<String>>) context.getAttribute(AnnotationConfiguration.CLASS_INHERITANCE_MAP);
            for (ContainerInitializer i : initializers)
-<<<<<<< HEAD
-                   i.resolveClasses(context,map);
+               i.resolveClasses(context,map);
        } 
-=======
-               i.resolveClasses(context,map);
-       }
->>>>>>> afb75051
     }
 
 
@@ -792,7 +787,6 @@
         Iterator<ServletContainerInitializer> iter = loader.iterator();
         while(iter.hasNext())
         { 
-<<<<<<< HEAD
             ServletContainerInitializer sci;
             try
             {
@@ -805,9 +799,6 @@
                 LOG.debug(e);
                 continue;
             }
-=======
-            LOG.setDebugEnabled(true);
->>>>>>> afb75051
             
             if (matchesExclusionPattern(sci)) 
             {
