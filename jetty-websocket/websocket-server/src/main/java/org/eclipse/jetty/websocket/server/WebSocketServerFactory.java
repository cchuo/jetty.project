--- conflicted
+++ resolved
@@ -42,13 +42,10 @@
 import org.eclipse.jetty.io.MappedByteBufferPool;
 import org.eclipse.jetty.server.Connector;
 import org.eclipse.jetty.server.HttpConnection;
-<<<<<<< HEAD
 import org.eclipse.jetty.server.handler.ContextHandler;
 import org.eclipse.jetty.servlet.ServletContextHandler;
 import org.eclipse.jetty.util.DecoratedObjectFactory;
-=======
 import org.eclipse.jetty.util.StringUtil;
->>>>>>> 4472b614
 import org.eclipse.jetty.util.component.ContainerLifeCycle;
 import org.eclipse.jetty.util.log.Log;
 import org.eclipse.jetty.util.log.Logger;
@@ -521,16 +518,16 @@
     {
         registeredSocketClasses.add(websocketPojo);
     }
-    
+
     @Override
     public void setCreator(WebSocketCreator creator)
     {
         this.creator = creator;
     }
-    
+
     /**
      * Upgrade the request/response to a WebSocket Connection.
-     * <p>
+     * <p/>
      * This method will not normally return, but will instead throw a UpgradeConnectionException, to exit HTTP handling and initiate WebSocket handling of the
      * connection.
      *
@@ -666,7 +663,7 @@
 
         if (LOG.isDebugEnabled())
             LOG.debug("Handshake Response: {}", handshaker);
-        
+
         // Process (version specific) handshake response
         handshaker.doHandshakeResponse(request, response);
 
